--- conflicted
+++ resolved
@@ -186,14 +186,9 @@
         exc_log = open(exc_filename, "w")
 
         for pseudo in pseudos:
-<<<<<<< HEAD
-            pseudo = Pseudo.from_file(pseudo)
-            flow = build_flow(pseudo, options)
-=======
             pseudo = Pseudo.as_pseudo(pseudo)
             report = pseudo.dojo_report
             if "version" not in report: continue
->>>>>>> 2e761085
 
             flow = build_flow(pseudo, options)
             if flow is None: 
