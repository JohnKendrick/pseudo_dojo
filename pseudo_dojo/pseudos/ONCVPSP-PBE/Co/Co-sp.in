--- conflicted
+++ resolved
@@ -17,15 +17,9 @@
 # lloc lpopt rc5 dvloc0
 4 5 1.3 0.0
 # l nproj debl
-<<<<<<< HEAD
-0 2 1.0
-1 2 3.0
-2 2 1.0
-=======
 0 2 0.8
 1 2 0.8
 2 2 0.8
->>>>>>> 8d056a1c
 # icmod fcfact
 1 0.07
 # epsh1 epsh2 depsh
