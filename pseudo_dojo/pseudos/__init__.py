"""
Functions providing access to file data.
Mainly used to build the public APIs and write unit tests.
"""
from __future__ import print_function, division, unicode_literals

import os

here = os.path.dirname(__file__)

DOJOTABLE_BASEDIRS = [
<<<<<<< HEAD
    "ONCVPSP-PBE-DEV",
    "ONCVPSP-PBE-PDv0.3",
    "ONCVPSP-PW-DEV"
=======
    "ONCVPSP-PBE-PDv0.2",
>>>>>>> b52ef363
]


def dojotable_absdir(basedir):
    """
    Return the absolute dirpath of the table from its basename
    """
    if basedir not in DOJOTABLE_BASEDIRS:
        raise RuntimeError("%s is not registered in DOJOTABLE_BASEDIRS, change pseudo_dojo/pseudos/__init__.py") 

    return os.path.join(here, basedir)


def write_notebook(pseudopath, with_eos=False, tmpfile=None):
    """
    Read a pseudopotential file and write an ipython notebook.
    By default, the notebook is created in the same directory
    as pseudopath but with the extension `ipynb` unless `tmpfile` is set to True.
    In the later case, a temporay file is created.

    Args:
        pseudopath: Path to the pseudopotential file.
        with_eos: True if EOS plots are wanted.

    Returns:
        The path to the ipython notebook.

    See http://nbviewer.ipython.org/gist/fperez/9716279
    """
    from IPython.nbformat import current as nbf
    #from IPython.nbformat import v3 as nbf
    #import IPython.nbformat as nbf

    nb = nbf.new_notebook()

    cells = [

        nbf.new_heading_cell("This is an auto-generated notebook for %s" % os.path.basename(pseudopath)),
        nbf.new_code_cell("""\
from __future__ import print_function
%matplotlib inline
import mpld3
from mpld3 import plugins as plugs
plugs.DEFAULT_PLUGINS = [plugs.Reset(), plugs.Zoom(), plugs.BoxZoom(), plugs.MousePosition()]
mpld3.enable_notebook()
import seaborn as sns
#sns.set(style="dark", palette="Set2")
sns.set(style='ticks', palette='Set2')"""),

        nbf.new_code_cell("""\
# Construct the pseudo object and get the DojoReport
from pymatgen.io.abinit.pseudos import Pseudo
pseudo = Pseudo.from_file('%s')
report = pseudo.dojo_report""" % os.path.abspath(pseudopath)),

        nbf.new_heading_cell("ONCVPSP Input File:"),
        nbf.new_code_cell("""\
input_file = pseudo.filepath.replace(".psp8", ".in")
%cat $input_file"""),

        nbf.new_code_cell("""\
# Get data from the output file
from pseudo_dojo.ppcodes.oncvpsp import OncvOutputParser, PseudoGenDataPlotter
onc_parser = OncvOutputParser(pseudo.filepath.replace(".psp8", ".out"))
# Parse the file and build the plotter
onc_parser.scan()
plotter = onc_parser.make_plotter()"""),

        nbf.new_heading_cell("AE and PS radial wavefunctions $\phi(r)$:"),
        nbf.new_code_cell("fig = plotter.plot_radial_wfs(show=False)"),

        nbf.new_heading_cell("Arctan of the logarithmic derivatives:"),
        nbf.new_code_cell("fig = plotter.plot_atan_logders(show=False)"),

        nbf.new_heading_cell("Convergence in $G$-space estimated by ONCVPSP:"),
        nbf.new_code_cell("fig = plotter.plot_ene_vs_ecut(show=False)"),

        nbf.new_heading_cell("Projectors:"),
        nbf.new_code_cell("fig = plotter.plot_projectors(show=False)"),

        nbf.new_heading_cell("Core-Valence-Model charge densities:"),
        nbf.new_code_cell("fig = plotter.plot_densities(show=False)"),

        nbf.new_heading_cell("Local potential and $l$-dependent potentials:"),
        nbf.new_code_cell("fig = plotter.plot_potentials(show=False)"),

        #nbf.new_heading_cell("1-st order derivative of $v_l$ and $v_{loc}$ computed via finite differences:"),
        #nbf.new_code_cell("""fig = plotter.plot_der_potentials(order=1, show=False)"""),
        #nbf.new_heading_cell("2-nd order derivative of $v_l$ and $v_{loc}$ computed via finite differences:"),
        #nbf.new_code_cell("""fig = plotter.plot_der_potentials(order=2, show=False)"""),

        nbf.new_heading_cell("Model core charge and form factors computed by ABINIT"),
        nbf.new_code_cell("""\
with pseudo.open_pspsfile() as psps:
    psps.plot()"""),

        nbf.new_heading_cell("Convergence of the total energy:"),
        nbf.new_code_cell("""\
# Convergence of the total energy (computed from the deltafactor runs with Wien2K equilibrium volume)
fig = report.plot_etotal_vs_ecut(show=False)"""),

        nbf.new_heading_cell("Convergence of the deltafactor results:"),
        nbf.new_code_cell("""fig = report.plot_deltafactor_convergence(what=("dfact_meV", "dfactprime_meV"), show=False)"""),

        nbf.new_heading_cell("Convergence of $\Delta v_0$, $\Delta b_0$, and $\Delta b_1$ (deltafactor tests)"),
        nbf.new_code_cell("""\
# Here we plot the difference wrt Wien2k results.
fig = report.plot_deltafactor_convergence(what=("-dfact_meV", "-dfactprime_meV"), show=False)"""),

        nbf.new_heading_cell("deltafactor EOS for the different cutoff energies:"),
        nbf.new_code_cell("fig = report.plot_deltafactor_eos(show=False)"),

        nbf.new_heading_cell("Convergence of the GBRV lattice parameters:"),
        nbf.new_code_cell("fig = report.plot_gbrv_convergence(show=False)"),

        nbf.new_heading_cell("Convergence of phonon frequencies at $\Gamma$:"),
        nbf.new_code_cell("fig = report.plot_phonon_convergence(show=False)"),

        #nbf.new_heading_cell("Comparison with the other pseudos in this table"),
        #nbf.new_code_cell("""\
        #from pseudo_dojo import get_pseudos
        #pseudos = get_pseudos(".")
        #if len(pseudos) > 1:
        #    pseudos.dojo_compare()"""),

    ]

    if with_eos:
        # Add EOS plots
        cells.update([
            nbf.new_heading_cell("GBRV EOS for the FCC structure:"),
            nbf.new_code_cell("""fig = report.plot_gbrv_eos(struct_type="fcc", show=False)"""),

            nbf.new_heading_cell("GBRV EOS for the BCC structure:"),
            nbf.new_code_cell("""fig = report.plot_gbrv_eos(struct_type="bcc", show=False)"""),
        ])

    # Now that we have the cells, we can make a worksheet with them and add it to the notebook:
    nb['worksheets'].append(nbf.new_worksheet(cells=cells))

    # Next, we write it to a file on disk that we can then open as a new notebook.
    # Note: This should be as easy as: nbf.write(nb, fname), but the current api is
    # a little more verbose and needs a real file-like object.
    if tmpfile is None:
        root, ext = os.path.splitext(pseudopath)
        nbpath = root + '.ipynb'
    else:
        import tempfile
        _, nbpath = tempfile.mkstemp(suffix='.ipynb', text=True)

    with open(nbpath, 'wt') as f:
        nbf.write(nb, f, 'ipynb')

    return nbpath


def make_open_notebook(pseudopath, with_eos=True):
    """
    Generate an ipython notebook from the pseudopotential path and
    open it in the browser.
    """
    path = write_notebook(pseudopath, tmpfile=True)
    os.system("ipython notebook %s" % path)
<|MERGE_RESOLUTION|>--- conflicted
+++ resolved
@@ -9,13 +9,10 @@
 here = os.path.dirname(__file__)
 
 DOJOTABLE_BASEDIRS = [
-<<<<<<< HEAD
     "ONCVPSP-PBE-DEV",
     "ONCVPSP-PBE-PDv0.3",
     "ONCVPSP-PW-DEV"
-=======
     "ONCVPSP-PBE-PDv0.2",
->>>>>>> b52ef363
 ]
 
 
