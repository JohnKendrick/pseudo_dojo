--- conflicted
+++ resolved
@@ -241,25 +241,8 @@
                 old_dict = outdb[struct_type][formula]
                 if not isinstance(old_dict, dict): old_dict = {}
                 old_dict[accuracy] = results
-<<<<<<< HEAD
-                json.dump(outdb, fh, indent=-1, sort_keys=True)
-=======
                 outdb[struct_type][formula] = old_dict
                 json.dump(outdb, fh, indent=-1, sort_keys=True) #, cls=MontyEncoder)
-
-    def get_record(self, struct_type, formula):
-        """
-        Find the record associated to the specified structure type and chemical formula.
-        Return None if record is not present.
-        """
-        d = self.get(struct_type)
-        if d is None: return None
-        data = d.get(formula)
-        if data is None: return None
-
-        raise NotImplementedError()
-        #return GbrvRecord.from_data(data, struct_type, formula, pseudos)
->>>>>>> b5d314f1
 
     def find_job_torun(self):
         """
