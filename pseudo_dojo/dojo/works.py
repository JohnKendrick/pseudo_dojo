--- conflicted
+++ resolved
@@ -849,17 +849,13 @@
 
         for i, qpt in enumerate(qpoints):
             # Response-function calculation for phonons.
-<<<<<<< HEAD
             # rfatpol=[1, natom],  # Set of atoms to displace.
             # rfdir=[1, 1, 1],     # Along this set of reduced coordinate axis
             inp[i+2].set_variables(nstep=200, iscf=7, rfphon=1, nqpt=1, qpt=qpt, kptopt=2, rfasr=2, 
                                    rfatpol=[1, len(structure)], rfdir=[1, 1, 1])
-=======
             # rfasr = 1 is not correct
             # response calculations can not be restarted > nstep = 200, a problem to solve here is that abinit continues
             # happily even is NaN are produced ... TODO fix abinit
-            inp[i+2].set_variables(nstep=200, iscf=7, rfphon=1, nqpt=1, qpt=qpt, kptopt=2, rfasr=2)
->>>>>>> fe2fd137
 
         # Split input into gs_inp and ph_inputs
         return inp.split_datasets()
