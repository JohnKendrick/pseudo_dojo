--- conflicted
+++ resolved
@@ -796,71 +796,14 @@
 }
 
 .introjs-tooltip {
-<<<<<<< HEAD
-  background:#e3e3e3;
-  background-image:url('../img/pw_maze_white.png');
-  font-size: 14px;
-}
-
-.introjs-progress {
-    background-color:#dcdcdc;
-}
-
-.introjs-progressbar {
-    background-color:#bf96ff;
-}
-
-@keyframes pulse {
-  0% {
-    background-color: #d16969;
-  }
-  10% {
-    background-color: #d19292;
-  }
-  20% {
-    background-color: #d6a3be;
-  }
-  30% {
-    background-color: #edb8ff;
-  }
-  40% {
-    background-color: #bf96ff;
-  }
-  50% {
-    background-color: #a3b2d6;
-  }
-  60% {
-    background-color: #c4cdff;
-  }
-  70% {
-    background-color: #a9c4d4;
-  }
-  80% {
-    background-color: #bdd6a3;
-  }
-  90% {
-    background-color: #d2d6a3;
-  }
-  90% {
-    background-color: #d19292;
-  }
-}
-
-=======
   font-size: 16px;
 }
->>>>>>> 5f589a92
 .help_button
 {
   background:#FFFFFF;
   position:absolute;
-<<<<<<< HEAD
-  z-index:30;
-  top:34px;
-=======
   z-index:20;
   top:20px;
->>>>>>> 5f589a92
   left:-155px;
   width:80px;
   color:#FFFFFF;
@@ -873,17 +816,6 @@
   background:#4D4D4D;
   border:1px solid #A2A4A5;
   border-radius:5px;
-<<<<<<< HEAD
-  animation: zoomIn 4s 1;
- }
-
-.anim {
-    animation: fadeInUpBig 0.5s 1;
-}
-
-.chaos {
-    animation: fadeInUpBig 0.5s 1;
-=======
   -webkit-border-radius:5px;
   -moz-border-radius:5px;
   -ms-border-radius:5px;
@@ -893,5 +825,4 @@
   -moz-box-sizing:border-box;
   -o-box-sizing:border-box;
   cursor:pointer;
->>>>>>> 5f589a92
 }